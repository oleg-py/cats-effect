/*
 * Copyright 2020 Typelevel
 *
 * Licensed under the Apache License, Version 2.0 (the "License");
 * you may not use this file except in compliance with the License.
 * You may obtain a copy of the License at
 *
 *     http://www.apache.org/licenses/LICENSE-2.0
 *
 * Unless required by applicable law or agreed to in writing, software
 * distributed under the License is distributed on an "AS IS" BASIS,
 * WITHOUT WARRANTIES OR CONDITIONS OF ANY KIND, either express or implied.
 * See the License for the specific language governing permissions and
 * limitations under the License.
 */

package cats.effect
package laws

import cats.Eq
import cats.effect.kernel.{Concurrent, Outcome}
import cats.laws.discipline._
import cats.laws.discipline.SemigroupalTests.Isomorphisms

import org.scalacheck._, Prop.forAll
import org.scalacheck.util.Pretty

trait ConcurrentTests[F[_], E] extends MonadErrorTests[F, E] {

  val laws: ConcurrentLaws[F, E]

  def concurrent[A: Arbitrary: Eq, B: Arbitrary: Eq, C: Arbitrary: Eq](
<<<<<<< HEAD
    implicit
    ArbFA: Arbitrary[F[A]],
    ArbFB: Arbitrary[F[B]],
    ArbFC: Arbitrary[F[C]],
    ArbFU: Arbitrary[F[Unit]],
    ArbFAtoB: Arbitrary[F[A => B]],
    ArbFBtoC: Arbitrary[F[B => C]],
    ArbE: Arbitrary[E],
    CogenA: Cogen[A],
    CogenB: Cogen[B],
    CogenFB: Cogen[F[B]],
    CogenC: Cogen[C],
    CogenE: Cogen[E],
    CogenCaseA: Cogen[Outcome[F, E, A]],
    CogenCaseB: Cogen[Outcome[F, E, B]],
    CogenCaseU: Cogen[Outcome[F, E, Unit]],
    EqFA: Eq[F[A]],
    EqFB: Eq[F[B]],
    EqFC: Eq[F[C]],
    EqFU: Eq[F[Unit]],
    EqE: Eq[E],
    EqFEitherEU: Eq[F[Either[E, Unit]]],
    EqFEitherEA: Eq[F[Either[E, A]]],
    EqFEitherAB: Eq[F[Either[A, B]]],
    EqFEitherUA: Eq[F[Either[Unit, A]]],
    EqFEitherAU: Eq[F[Either[A, Unit]]],
    EqFEitherEitherEAU: Eq[F[Either[Either[E, A], Unit]]],
    EqFEitherUEitherEA: Eq[F[Either[Unit, Either[E, A]]]],
    EqFOutcomeEA: Eq[F[Outcome[F, E, A]]],
    EqFOutcomeEU: Eq[F[Outcome[F, E, Unit]]],
    EqFABC: Eq[F[(A, B, C)]],
    EqFInt: Eq[F[Int]],
    iso: Isomorphisms[F],
    faPP: F[A] => Pretty,
    fuPP: F[Unit] => Pretty,
    aFUPP: (A => F[Unit]) => Pretty,
    ePP: E => Pretty,
    foaPP: F[Outcome[F, E, A]] => Pretty,
    feauPP: F[Either[A, Unit]] => Pretty,
    feuaPP: F[Either[Unit, A]] => Pretty,
    fouPP: F[Outcome[F, E, Unit]] => Pretty
  ): RuleSet =
=======
      implicit ArbFA: Arbitrary[F[A]],
      ArbFB: Arbitrary[F[B]],
      ArbFC: Arbitrary[F[C]],
      ArbFU: Arbitrary[F[Unit]],
      ArbFAtoB: Arbitrary[F[A => B]],
      ArbFBtoC: Arbitrary[F[B => C]],
      ArbE: Arbitrary[E],
      CogenA: Cogen[A],
      CogenB: Cogen[B],
      CogenFB: Cogen[F[B]],
      CogenC: Cogen[C],
      CogenE: Cogen[E],
      CogenCaseA: Cogen[Outcome[F, E, A]],
      CogenCaseB: Cogen[Outcome[F, E, B]],
      CogenCaseU: Cogen[Outcome[F, E, Unit]],
      EqFA: Eq[F[A]],
      EqFB: Eq[F[B]],
      EqFC: Eq[F[C]],
      EqFU: Eq[F[Unit]],
      EqE: Eq[E],
      EqFEitherEU: Eq[F[Either[E, Unit]]],
      EqFEitherEA: Eq[F[Either[E, A]]],
      EqFEitherAB: Eq[F[Either[A, B]]],
      EqFEitherUA: Eq[F[Either[Unit, A]]],
      EqFEitherAU: Eq[F[Either[A, Unit]]],
      EqFEitherEitherEAU: Eq[F[Either[Either[E, A], Unit]]],
      EqFEitherUEitherEA: Eq[F[Either[Unit, Either[E, A]]]],
      EqFOutcomeEA: Eq[F[Outcome[F, E, A]]],
      EqFOutcomeEU: Eq[F[Outcome[F, E, Unit]]],
      EqFABC: Eq[F[(A, B, C)]],
      EqFInt: Eq[F[Int]],
      iso: Isomorphisms[F],
      faPP: F[A] => Pretty,
      fuPP: F[Unit] => Pretty,
      aFUPP: (A => F[Unit]) => Pretty,
      ePP: E => Pretty,
      foaPP: F[Outcome[F, E, A]] => Pretty,
      feauPP: F[Either[A, Unit]] => Pretty,
      feuaPP: F[Either[Unit, A]] => Pretty,
      fouPP: F[Outcome[F, E, Unit]] => Pretty): RuleSet = {

>>>>>>> cade5446
    new RuleSet {
      val name = "concurrent"
      val bases = Nil
      val parents = Seq(monadError[A, B, C])

      val props = Seq(
<<<<<<< HEAD
        "race is racePair identity (left)" -> forAll(laws.raceIsRacePairCancelIdentityLeft[A] _),
        "race is racePair identity (right)" -> forAll(laws.raceIsRacePairCancelIdentityRight[A] _),
=======
        "race is racePair identity (left)" -> forAll(
          laws.raceIsRacePairCancelIdentityLeft[A] _),
        "race is racePair identity (right)" -> forAll(
          laws.raceIsRacePairCancelIdentityRight[A] _),
>>>>>>> cade5446
        "race canceled identity (left)" -> forAll(laws.raceCanceledIdentityLeft[A] _),
        "race canceled identity (right)" -> forAll(laws.raceCanceledIdentityRight[A] _),
        "race never identity attempt (left)" -> forAll(laws.raceNeverIdentityAttemptLeft[A] _),
        "race never identity attempt (right)" -> forAll(laws.raceNeverIdentityAttemptLeft[A] _),
        // "race left cede yields" -> forAll(laws.raceLeftCedeYields[A] _),
        // "race right cede yields" -> forAll(laws.raceRightCedeYields[A] _),
        "fiber pure is completed pure" -> forAll(laws.fiberPureIsOutcomeCompletedPure[A] _),
        "fiber error is errored" -> forAll(laws.fiberErrorIsOutcomeErrored _),
        "fiber cancelation is canceled" -> laws.fiberCancelationIsOutcomeCanceled,
        "fiber canceled is canceled" -> laws.fiberCanceledIsOutcomeCanceled,
        "fiber never is never" -> laws.fiberNeverIsNever,
        "fiber start of never is unit" -> laws.fiberStartOfNeverIsUnit,
        "never dominates over flatMap" -> forAll(laws.neverDominatesOverFlatMap[A] _),
        "uncancelable poll is identity" -> forAll(laws.uncancelablePollIsIdentity[A] _),
<<<<<<< HEAD
        "uncancelable ignored poll eliminates nesting" -> forAll(laws.uncancelableIgnoredPollEliminatesNesting[A] _),
        "uncancelable poll inverse nest is uncancelable" -> forAll(laws.uncancelablePollInverseNestIsUncancelable[A] _),
        "uncancelable distributes over race attempt (left)" -> forAll(
          laws.uncancelableDistributesOverRaceAttemptLeft[A] _
        ),
        "uncancelable distributes over race attempt (right)" -> forAll(
          laws.uncancelableDistributesOverRaceAttemptRight[A] _
        ),
        "uncancelable race displaces canceled" -> laws.uncancelableRaceDisplacesCanceled,
        "uncancelable race poll canceled identity (left)" -> forAll(laws.uncancelableRacePollCanceledIdentityLeft[A] _),
        "uncancelable race poll canceled identity (right)" -> forAll(
          laws.uncancelableRacePollCanceledIdentityRight[A] _
        ),
        "uncancelable canceled is canceled" -> laws.uncancelableCancelCancels,
        "uncancelable start is cancelable" -> laws.uncancelableStartIsCancelable,
        "uncancelable canceled associates right over flatMap" -> forAll(
          laws.uncancelableCanceledAssociatesRightOverFlatMap[A] _
        ),
        "canceled associates left over flatMap" -> forAll(laws.canceledAssociatesLeftOverFlatMap[A] _)
=======
        "uncancelable ignored poll eliminates nesting" -> forAll(
          laws.uncancelableIgnoredPollEliminatesNesting[A] _),
        "uncancelable poll inverse nest is uncancelable" -> forAll(
          laws.uncancelablePollInverseNestIsUncancelable[A] _),
        "uncancelable distributes over race attempt (left)" -> forAll(
          laws.uncancelableDistributesOverRaceAttemptLeft[A] _),
        "uncancelable distributes over race attempt (right)" -> forAll(
          laws.uncancelableDistributesOverRaceAttemptRight[A] _),
        "uncancelable race displaces canceled" -> laws.uncancelableRaceDisplacesCanceled,
        "uncancelable race poll canceled identity (left)" -> forAll(
          laws.uncancelableRacePollCanceledIdentityLeft[A] _),
        "uncancelable race poll canceled identity (right)" -> forAll(
          laws.uncancelableRacePollCanceledIdentityRight[A] _),
        "uncancelable canceled is canceled" -> laws.uncancelableCancelCancels,
        "uncancelable start is cancelable" -> laws.uncancelableStartIsCancelable,
        "uncancelable canceled associates right over flatMap" -> forAll(
          laws.uncancelableCanceledAssociatesRightOverFlatMap[A] _),
        "canceled associates left over flatMap" -> forAll(
          laws.canceledAssociatesLeftOverFlatMap[A] _)
>>>>>>> cade5446
      )
    }
}

object ConcurrentTests {
  def apply[F[_], E](implicit F0: Concurrent[F, E]): ConcurrentTests[F, E] =
    new ConcurrentTests[F, E] {
      val laws = ConcurrentLaws[F, E]
    }
}<|MERGE_RESOLUTION|>--- conflicted
+++ resolved
@@ -30,50 +30,6 @@
   val laws: ConcurrentLaws[F, E]
 
   def concurrent[A: Arbitrary: Eq, B: Arbitrary: Eq, C: Arbitrary: Eq](
-<<<<<<< HEAD
-    implicit
-    ArbFA: Arbitrary[F[A]],
-    ArbFB: Arbitrary[F[B]],
-    ArbFC: Arbitrary[F[C]],
-    ArbFU: Arbitrary[F[Unit]],
-    ArbFAtoB: Arbitrary[F[A => B]],
-    ArbFBtoC: Arbitrary[F[B => C]],
-    ArbE: Arbitrary[E],
-    CogenA: Cogen[A],
-    CogenB: Cogen[B],
-    CogenFB: Cogen[F[B]],
-    CogenC: Cogen[C],
-    CogenE: Cogen[E],
-    CogenCaseA: Cogen[Outcome[F, E, A]],
-    CogenCaseB: Cogen[Outcome[F, E, B]],
-    CogenCaseU: Cogen[Outcome[F, E, Unit]],
-    EqFA: Eq[F[A]],
-    EqFB: Eq[F[B]],
-    EqFC: Eq[F[C]],
-    EqFU: Eq[F[Unit]],
-    EqE: Eq[E],
-    EqFEitherEU: Eq[F[Either[E, Unit]]],
-    EqFEitherEA: Eq[F[Either[E, A]]],
-    EqFEitherAB: Eq[F[Either[A, B]]],
-    EqFEitherUA: Eq[F[Either[Unit, A]]],
-    EqFEitherAU: Eq[F[Either[A, Unit]]],
-    EqFEitherEitherEAU: Eq[F[Either[Either[E, A], Unit]]],
-    EqFEitherUEitherEA: Eq[F[Either[Unit, Either[E, A]]]],
-    EqFOutcomeEA: Eq[F[Outcome[F, E, A]]],
-    EqFOutcomeEU: Eq[F[Outcome[F, E, Unit]]],
-    EqFABC: Eq[F[(A, B, C)]],
-    EqFInt: Eq[F[Int]],
-    iso: Isomorphisms[F],
-    faPP: F[A] => Pretty,
-    fuPP: F[Unit] => Pretty,
-    aFUPP: (A => F[Unit]) => Pretty,
-    ePP: E => Pretty,
-    foaPP: F[Outcome[F, E, A]] => Pretty,
-    feauPP: F[Either[A, Unit]] => Pretty,
-    feuaPP: F[Either[Unit, A]] => Pretty,
-    fouPP: F[Outcome[F, E, Unit]] => Pretty
-  ): RuleSet =
-=======
       implicit ArbFA: Arbitrary[F[A]],
       ArbFB: Arbitrary[F[B]],
       ArbFC: Arbitrary[F[C]],
@@ -115,22 +71,16 @@
       feuaPP: F[Either[Unit, A]] => Pretty,
       fouPP: F[Outcome[F, E, Unit]] => Pretty): RuleSet = {
 
->>>>>>> cade5446
     new RuleSet {
       val name = "concurrent"
       val bases = Nil
       val parents = Seq(monadError[A, B, C])
 
       val props = Seq(
-<<<<<<< HEAD
-        "race is racePair identity (left)" -> forAll(laws.raceIsRacePairCancelIdentityLeft[A] _),
-        "race is racePair identity (right)" -> forAll(laws.raceIsRacePairCancelIdentityRight[A] _),
-=======
         "race is racePair identity (left)" -> forAll(
           laws.raceIsRacePairCancelIdentityLeft[A] _),
         "race is racePair identity (right)" -> forAll(
           laws.raceIsRacePairCancelIdentityRight[A] _),
->>>>>>> cade5446
         "race canceled identity (left)" -> forAll(laws.raceCanceledIdentityLeft[A] _),
         "race canceled identity (right)" -> forAll(laws.raceCanceledIdentityRight[A] _),
         "race never identity attempt (left)" -> forAll(laws.raceNeverIdentityAttemptLeft[A] _),
@@ -145,27 +95,6 @@
         "fiber start of never is unit" -> laws.fiberStartOfNeverIsUnit,
         "never dominates over flatMap" -> forAll(laws.neverDominatesOverFlatMap[A] _),
         "uncancelable poll is identity" -> forAll(laws.uncancelablePollIsIdentity[A] _),
-<<<<<<< HEAD
-        "uncancelable ignored poll eliminates nesting" -> forAll(laws.uncancelableIgnoredPollEliminatesNesting[A] _),
-        "uncancelable poll inverse nest is uncancelable" -> forAll(laws.uncancelablePollInverseNestIsUncancelable[A] _),
-        "uncancelable distributes over race attempt (left)" -> forAll(
-          laws.uncancelableDistributesOverRaceAttemptLeft[A] _
-        ),
-        "uncancelable distributes over race attempt (right)" -> forAll(
-          laws.uncancelableDistributesOverRaceAttemptRight[A] _
-        ),
-        "uncancelable race displaces canceled" -> laws.uncancelableRaceDisplacesCanceled,
-        "uncancelable race poll canceled identity (left)" -> forAll(laws.uncancelableRacePollCanceledIdentityLeft[A] _),
-        "uncancelable race poll canceled identity (right)" -> forAll(
-          laws.uncancelableRacePollCanceledIdentityRight[A] _
-        ),
-        "uncancelable canceled is canceled" -> laws.uncancelableCancelCancels,
-        "uncancelable start is cancelable" -> laws.uncancelableStartIsCancelable,
-        "uncancelable canceled associates right over flatMap" -> forAll(
-          laws.uncancelableCanceledAssociatesRightOverFlatMap[A] _
-        ),
-        "canceled associates left over flatMap" -> forAll(laws.canceledAssociatesLeftOverFlatMap[A] _)
-=======
         "uncancelable ignored poll eliminates nesting" -> forAll(
           laws.uncancelableIgnoredPollEliminatesNesting[A] _),
         "uncancelable poll inverse nest is uncancelable" -> forAll(
@@ -185,9 +114,9 @@
           laws.uncancelableCanceledAssociatesRightOverFlatMap[A] _),
         "canceled associates left over flatMap" -> forAll(
           laws.canceledAssociatesLeftOverFlatMap[A] _)
->>>>>>> cade5446
       )
     }
+  }
 }
 
 object ConcurrentTests {
