/*
 * Copyright 2020 Typelevel
 *
 * Licensed under the Apache License, Version 2.0 (the "License");
 * you may not use this file except in compliance with the License.
 * You may obtain a copy of the License at
 *
 *     http://www.apache.org/licenses/LICENSE-2.0
 *
 * Unless required by applicable law or agreed to in writing, software
 * distributed under the License is distributed on an "AS IS" BASIS,
 * WITHOUT WARRANTIES OR CONDITIONS OF ANY KIND, either express or implied.
 * See the License for the specific language governing permissions and
 * limitations under the License.
 */

package cats.effect
package laws

import cats.effect.kernel.{Bracket, SyncManaged}

trait SyncManagedLaws[R[_[_], _], F[_]]
    extends SyncLaws[R[F, *]]
    with RegionLaws[R, F, Throwable] {
  implicit val F: SyncManaged[R, F]

  def roundTrip[A](fa: R[F, A]) =
    F.to[R](fa) <-> fa
}

object SyncManagedLaws {
  def apply[R[_[_], _], F[_]](
<<<<<<< HEAD
    implicit
    F0: SyncManaged[R, F],
    B0: Bracket[F, Throwable] { type Case[A] = Either[Throwable, A] }
  ): SyncManagedLaws[R, F] =
=======
      implicit F0: SyncManaged[R, F],
      B0: Bracket[F, Throwable] { type Case[A] = Either[Throwable, A] })
      : SyncManagedLaws[R, F] =
>>>>>>> cade5446
    new SyncManagedLaws[R, F] {
      val F = F0
      val B = B0
    }
}<|MERGE_RESOLUTION|>--- conflicted
+++ resolved
@@ -30,16 +30,9 @@
 
 object SyncManagedLaws {
   def apply[R[_[_], _], F[_]](
-<<<<<<< HEAD
-    implicit
-    F0: SyncManaged[R, F],
-    B0: Bracket[F, Throwable] { type Case[A] = Either[Throwable, A] }
-  ): SyncManagedLaws[R, F] =
-=======
       implicit F0: SyncManaged[R, F],
       B0: Bracket[F, Throwable] { type Case[A] = Either[Throwable, A] })
       : SyncManagedLaws[R, F] =
->>>>>>> cade5446
     new SyncManagedLaws[R, F] {
       val F = F0
       val B = B0
