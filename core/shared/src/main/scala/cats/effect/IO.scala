/*
 * Copyright 2017 Typelevel
 *
 * Licensed under the Apache License, Version 2.0 (the "License");
 * you may not use this file except in compliance with the License.
 * You may obtain a copy of the License at
 *
 *     http://www.apache.org/licenses/LICENSE-2.0
 *
 * Unless required by applicable law or agreed to in writing, software
 * distributed under the License is distributed on an "AS IS" BASIS,
 * WITHOUT WARRANTIES OR CONDITIONS OF ANY KIND, either express or implied.
 * See the License for the specific language governing permissions and
 * limitations under the License.
 */

package cats
package effect

import cats.effect.internals.IOFrame.ErrorHandler
import cats.effect.internals.{IOFrame, IOPlatform, IORunLoop, NonFatal}
import cats.effect.internals.IOPlatform.fusionMaxStackDepth
import scala.annotation.unchecked.uncheckedVariance
import scala.concurrent.{ExecutionContext, Future, Promise}
import scala.concurrent.duration._
import scala.util.{Left, Right}

/**
 * A pure abstraction representing the intention to perform a
 * side effect, where the result of that side effect may be obtained
 * synchronously (via return) or asynchronously (via callback).
 *
 * Effects contained within this abstraction are not evaluated until
 * the "end of the world", which is to say, when one of the "unsafe"
 * methods are used.  Effectful results are not memoized, meaning that
 * memory overhead is minimal (and no leaks), and also that a single
 * effect may be run multiple times in a referentially-transparent
 * manner.  For example:
 *
 * {{{
 * val ioa = IO { println("hey!") }
 *
 * val program = for {
 *   _ <- ioa
 *   _ <- ioa
 * } yield ()
 *
 * program.unsafeRunSync()
 * }}}
 *
 * The above will print "hey!" twice, as the effect will be re-run
 * each time it is sequenced in the monadic chain.
 *
 * `IO` is trampolined for all ''synchronous'' joins.  This means that
 * you can safely call `flatMap` in a recursive function of arbitrary
 * depth, without fear of blowing the stack.  However, `IO` cannot
 * guarantee stack-safety in the presence of arbitrarily nested
 * asynchronous suspensions.  This is quite simply because it is
 * ''impossible'' (on the JVM) to guarantee stack-safety in that case.
 * For example:
 *
 * {{{
 * def lie[A]: IO[A] = IO.async(cb => cb(Right(lie))).flatMap(a => a)
 * }}}
 *
 * This should blow the stack when evaluated. Also note that there is
 * no way to encode this using `tailRecM` in such a way that it does
 * ''not'' blow the stack.  Thus, the `tailRecM` on `Monad[IO]` is not
 * guaranteed to produce an `IO` which is stack-safe when run, but
 * will rather make every attempt to do so barring pathological
 * structure.
 *
 * `IO` makes no attempt to control finalization or guaranteed
 * resource-safety in the presence of concurrent preemption, simply
 * because `IO` does not care about concurrent preemption at all!
 * `IO` actions are not interruptible and should be considered
 * broadly-speaking atomic, at least when used purely.
 */
sealed abstract class IO[+A] {
  import IO._

  /**
   * Functor map on `IO`. Given a mapping functions, it transforms the
   * value produced by the source, while keeping the `IO` context.
   *
   * Any exceptions thrown within the function will be caught and
   * sequenced into the `IO`, because due to the nature of
   * asynchronous processes, without catching and handling exceptions,
   * failures would be completely silent and `IO` references would
   * never terminate on evaluation.
   */
  final def map[B](f: A => B): IO[B] =
<<<<<<< HEAD
    flatMap(a => Pure(f(a)))
=======
    this match {
      case Map(source, g, index) =>
        // Allowed to do fixed number of map operations fused before 
        // resetting the counter in order to avoid stack overflows;
        // See `IOPlatform` for details on this maximum.
        if (index != fusionMaxStackDepth) Map(source, g.andThen(f), index + 1)
        else Map(this, f, 0)
      case _ =>
        Map(this, f, 0)
    }
>>>>>>> edaaf798

  /**
   * Monadic bind on `IO`, used for sequentially composing two `IO`
   * actions, where the value produced by the first `IO` is passed as
   * input to a function producing the second `IO` action.
   *
   * Due to this operation's signature, `flatMap` forces a data
   * dependency between two `IO` actions, thus ensuring sequencing
   * (e.g. one action to be executed before another one).
   *
   * Any exceptions thrown within the function will be caught and
   * sequenced into the `IO`, because due to the nature of
   * asynchronous processes, without catching and handling exceptions,
   * failures would be completely silent and `IO` references would
   * never terminate on evaluation.
   */
  final def flatMap[B](f: A => IO[B]): IO[B] =
    Bind(this, f)

  /**
   * Materializes any sequenced exceptions into value space, where
   * they may be handled.
   *
   * This is analogous to the `catch` clause in `try`/`catch`, being
   * the inverse of `IO.raiseError`. Thus:
   *
   * {{{
   * IO.raiseError(ex).attempt.unsafeRunAsync === Left(ex)
   * }}}
   *
   * @see [[IO.raiseError]]
   */
  def attempt: IO[Either[Throwable, A]] =
    Bind(this, AttemptIO.asInstanceOf[A => IO[Either[Throwable, A]]])

  /**
   * Produces an `IO` reference that is guaranteed to be safe to run
   * synchronously (i.e. [[unsafeRunSync]]), being the safe analogue
   * to [[unsafeRunAsync]].
   *
   * This operation is isomorphic to [[unsafeRunAsync]]. What it does
   * is to let you describe asynchronous execution with a function
   * that stores off the results of the original `IO` as a
   * side effect, thus ''avoiding'' the usage of impure callbacks or
   * eager evaluation.
   */
  final def runAsync(cb: Either[Throwable, A] => IO[Unit]): IO[Unit] = IO {
    unsafeRunAsync(cb.andThen(_.unsafeRunAsync(_ => ())))
  }

  /**
   * Produces the result by running the encapsulated effects as impure
   * side effects.
   *
   * If any component of the computation is asynchronous, the current
   * thread will block awaiting the results of the async computation.
   * On JavaScript, an exception will be thrown instead to avoid
   * generating a deadlock. By default, this blocking will be
   * unbounded.  To limit the thread block to some fixed time, use
   * `unsafeRunTimed` instead.
   *
   * Any exceptions raised within the effect will be re-thrown during
   * evaluation.
   *
   * As the name says, this is an UNSAFE function as it is impure and
   * performs side effects, not to mention blocking, throwing
   * exceptions, and doing other things that are at odds with
   * reasonable software.  You should ideally only call this function
   * *once*, at the very end of your program.
   */
  final def unsafeRunSync(): A = unsafeRunTimed(Duration.Inf).get

  /**
   * Passes the result of the encapsulated effects to the given
   * callback by running them as impure side effects.
   *
   * Any exceptions raised within the effect will be passed to the
   * callback in the `Either`.  The callback will be invoked at most
   * *once*.  Note that it is very possible to construct an IO which
   * never returns while still never blocking a thread, and attempting
   * to evaluate that IO with this method will result in a situation
   * where the callback is *never* invoked.
   *
   * As the name says, this is an UNSAFE function as it is impure and
   * performs side effects.  You should ideally only call this
   * function ''once'', at the very end of your program.
   */
  final def unsafeRunAsync(cb: Either[Throwable, A] => Unit): Unit =
    IORunLoop.start(this, cb)

  /**
   * Similar to `unsafeRunSync`, except with a bounded blocking
   * duration when awaiting asynchronous results.
   *
   * Please note that the `limit` parameter does not limit the time of
   * the total computation, but rather acts as an upper bound on any
   * *individual* asynchronous block.  Thus, if you pass a limit of `5
   * seconds` to an `IO` consisting solely of synchronous actions, the
   * evaluation may take considerably longer than 5 seconds!
   * Furthermore, if you pass a limit of `5 seconds` to an `IO`
   * consisting of several asynchronous actions joined together,
   * evaluation may take up to `n * 5 seconds`, where `n` is the
   * number of joined async actions.
   *
   * As soon as an async blocking limit is hit, evaluation
   * ''immediately'' aborts and `None` is returned.
   *
   * Please note that this function is intended for ''testing''; it
   * should never appear in your mainline production code!  It is
   * absolutely not an appropriate function to use if you want to
   * implement timeouts, or anything similar. If you need that sort
   * of functionality, you should be using a streaming library (like
   * fs2 or Monix).
   *
   * @see [[unsafeRunSync]]
   */
  final def unsafeRunTimed(limit: Duration): Option[A] =
    IORunLoop.step(this) match {
      case Pure(a) => Some(a)
      case RaiseError(e) => throw e
      case self @ Async(_) =>
        IOPlatform.unsafeResync(self, limit)
      case _ =>
        // $COVERAGE-OFF$
        throw new AssertionError("unreachable")
        // $COVERAGE-ON$
    }

  /**
   * Evaluates the effect and produces the result in a `Future`.
   *
   * This is similar to `unsafeRunAsync` in that it evaluates the `IO`
   * as a side effect in a non-blocking fashion, but uses a `Future`
   * rather than an explicit callback.  This function should really
   * only be used if interoperating with legacy code which uses Scala
   * futures.
   *
   * @see [[IO.fromFuture]]
   */
  final def unsafeToFuture(): Future[A] = {
    val p = Promise[A]
    unsafeRunAsync(_.fold(p.failure, p.success))
    p.future
  }

  /**
   * Converts the source `IO` into any `F` type that implements
   * the [[cats.effect.Async Async]] type class.
   */
  final def to[F[_]](implicit F: cats.effect.Async[F]): F[A @uncheckedVariance] =
    this match {
      case Pure(a) => F.pure(a)
      case Delay(thunk) => F.delay(thunk())
      case RaiseError(e) => F.raiseError(e)
      case Suspend(thunk) => F.suspend(thunk().to[F])
      case Async(k) => F.async(k)
      case Bind(source, frame) =>
        frame match {
          case m: IOFrame[_, _] =>
            if (!m.isInstanceOf[ErrorHandler[_]]) {
              val lh = F.attempt(F.suspend(source.to[F]))
              val f = m.asInstanceOf[IOFrame[Any, IO[A]]]
              F.flatMap(lh)(e => f.fold(e).to[F])
            } else {
              val lh = F.suspend(source.to[F]).asInstanceOf[F[A]]
              F.handleErrorWith(lh) { e =>
                m.asInstanceOf[ErrorHandler[A]].recover(e).to[F]
              }
            }
          case f =>
            F.flatMap(F.suspend(source.to[F]))(e => f(e).to[F])
        }
      case Map(source, f, _) =>
        F.map(source.to[F])(f.asInstanceOf[Any => A])
    }

  override def toString = this match {
    case Pure(a) => s"IO($a)"
    case RaiseError(e) => s"IO(throw $e)"
    case _ => "IO$" + System.identityHashCode(this)
  }
}

private[effect] trait IOLowPriorityInstances {

  private[effect] class IOSemigroup[A: Semigroup] extends Semigroup[IO[A]] {
    def combine(ioa1: IO[A], ioa2: IO[A]) =
      ioa1.flatMap(a1 => ioa2.map(a2 => Semigroup[A].combine(a1, a2)))
  }

  implicit def ioSemigroup[A: Semigroup]: Semigroup[IO[A]] = new IOSemigroup[A]
}

private[effect] trait IOInstances extends IOLowPriorityInstances {
  /** [[Effect]] implementation for [[IO]]. */
  implicit val ioEffect: Effect[IO] = new Effect[IO] {

    override def pure[A](a: A): IO[A] =
      IO.pure(a)
    override def flatMap[A, B](ioa: IO[A])(f: A => IO[B]): IO[B] =
      ioa.flatMap(f)
    override def map[A, B](fa: IO[A])(f: A => B): IO[B] =
      fa.map(f)
    override def delay[A](thunk: => A): IO[A] =
      IO(thunk)
    override def unit: IO[Unit] =
      IO.unit
    override def attempt[A](ioa: IO[A]): IO[Either[Throwable, A]] =
      ioa.attempt
    override def handleErrorWith[A](ioa: IO[A])(f: Throwable => IO[A]): IO[A] =
      IO.Bind(ioa, IOFrame.errorHandler(f))
    override def raiseError[A](e: Throwable): IO[A] =
      IO.raiseError(e)
    override def suspend[A](thunk: => IO[A]): IO[A] =
      IO.suspend(thunk)
    override def async[A](k: (Either[Throwable, A] => Unit) => Unit): IO[A] =
      IO.async(k)
    override def runAsync[A](ioa: IO[A])(cb: Either[Throwable, A] => IO[Unit]): IO[Unit] =
      ioa.runAsync(cb)
    // creates a new call-site, so *very* slightly faster than using the default
    override def shift(implicit ec: ExecutionContext): IO[Unit] =
      IO.shift(ec)
    override def liftIO[A](ioa: IO[A]): IO[A] =
      ioa

    // this will use stack proportional to the maximum number of joined async suspensions
    override def tailRecM[A, B](a: A)(f: A => IO[Either[A, B]]): IO[B] =
      f(a) flatMap {
        case Left(a) => tailRecM(a)(f)
        case Right(b) => pure(b)
      }
  }

  implicit def ioMonoid[A: Monoid]: Monoid[IO[A]] = new IOSemigroup[A] with Monoid[IO[A]] {
    def empty = IO.pure(Monoid[A].empty)
  }
}

object IO extends IOInstances {

  /**
   * Suspends a synchronous side effect in `IO`.
   *
   * Any exceptions thrown by the effect will be caught and sequenced
   * into the `IO`.
   */
  def apply[A](body: => A): IO[A] = Delay(body _)

  /**
   * Suspends a synchronous side effect which produces an `IO` in `IO`.
   *
   * This is useful for trampolining (i.e. when the side effect is
   * conceptually the allocation of a stack frame).  Any exceptions
   * thrown by the side effect will be caught and sequenced into the
   * `IO`.
   */
  def suspend[A](thunk: => IO[A]): IO[A] =
    Suspend(thunk _)

  /**
   * Suspends a pure value in `IO`.
   *
   * This should ''only'' be used if the value in question has
   * "already" been computed!  In other words, something like
   * `IO.pure(readLine)` is most definitely not the right thing to do!
   * However, `IO.pure(42)` is correct and will be more efficient
   * (when evaluated) than `IO(42)`, due to avoiding the allocation of
   * extra thunks.
   */
  def pure[A](a: A): IO[A] = Pure(a)

  /** Alias for `IO.pure(())`. */
  val unit: IO[Unit] = pure(())

  /**
   * Lifts an `Eval` into `IO`.
   *
   * This function will preserve the evaluation semantics of any
   * actions that are lifted into the pure `IO`.  Eager `Eval`
   * instances will be converted into thunk-less `IO` (i.e. eager
   * `IO`), while lazy eval and memoized will be executed as such.
   */
  def eval[A](fa: Eval[A]): IO[A] = fa match {
    case Now(a) => pure(a)
    case notNow => apply(notNow.value)
  }

  /**
   * Suspends an asynchronous side effect in `IO`.
   *
   * The given function will be invoked during evaluation of the `IO`
   * to "schedule" the asynchronous callback, where the callback is
   * the parameter passed to that function.  Only the ''first''
   * invocation of the callback will be effective!  All subsequent
   * invocations will be silently dropped.
   *
   * As a quick example, you can use this function to perform a
   * parallel computation given an `ExecutorService`:
   *
   * {{{
   * def fork[A](body: => A)(implicit E: ExecutorService): IO[A] = {
   *   IO async { cb =>
   *     E.execute(new Runnable {
   *       def run() =
   *         try cb(Right(body)) catch { case NonFatal(t) => cb(Left(t)) }
   *     })
   *   }
   * }
   * }}}
   *
   * The `fork` function will do exactly what it sounds like: take a
   * thunk and an `ExecutorService` and run that thunk on the thread
   * pool.  Or rather, it will produce an `IO` which will do those
   * things when run; it does *not* schedule the thunk until the
   * resulting `IO` is run!  Note that there is no thread blocking in
   * this implementation; the resulting `IO` encapsulates the callback
   * in a pure and monadic fashion without using threads.
   *
   * This function can be thought of as a safer, lexically-constrained
   * version of `Promise`, where `IO` is like a safer, lazy version of
   * `Future`.
   */
  def async[A](k: (Either[Throwable, A] => Unit) => Unit): IO[A] = {
    Async { cb =>
      val cb2 = IOPlatform.onceOnly(cb)
      try k(cb2) catch { case NonFatal(t) => cb2(Left(t)) }
    }
  }

  /**
   * Constructs an `IO` which sequences the specified exception.
   *
   * If this `IO` is run using `unsafeRunSync` or `unsafeRunTimed`,
   * the exception will be thrown.  This exception can be "caught" (or
   * rather, materialized into value-space) using the `attempt`
   * method.
   *
   * @see [[IO#attempt]]
   */
  def raiseError[A](e: Throwable): IO[A] = RaiseError(e)

  /**
   * Constructs an `IO` which evaluates the given `Future` and
   * produces the result (or failure).
   *
   * Because `Future` eagerly evaluates, as well as because it
   * memoizes, this function takes its parameter as an `IO`,
   * which could be lazily evaluated.  If this laziness is
   * appropriately threaded back to the definition site of the
   * `Future`, it ensures that the computation is fully managed by
   * `IO` and thus referentially transparent.
   *
   * Example:
   *
   * {{{
   *   // Lazy evaluation, equivalent with by-name params
   *   IO.fromFuture(IO(f))
   *
   *   // Eager evaluation, for pure futures
   *   IO.fromFuture(IO.pure(f))
   * }}}
   *
   * Note that the ''continuation'' of the computation resulting from
   * a `Future` will run on the future's thread pool.  There is no
   * thread shifting here; the `ExecutionContext` is solely for the
   * benefit of the `Future`.
   *
   * Roughly speaking, the following identities hold:
   *
   * {{{
   * IO.fromFuture(IO(f)).unsafeToFuture() === f // true-ish (except for memoization)
   * IO.fromFuture(IO(ioa.unsafeToFuture())) === ioa // true
   * }}}
   *
   * @see [[IO#unsafeToFuture]]
   */
  def fromFuture[A](iof: IO[Future[A]])(implicit ec: ExecutionContext): IO[A] = iof flatMap { f =>
    IO async { cb =>
      import scala.util.{Success, Failure}

      f onComplete {
        case Failure(e) => cb(Left(e))
        case Success(a) => cb(Right(a))
      }
    }
  }

  /**
   * Lifts an Either[Throwable, A] into the IO[A] context raising the throwable
   * if it exists.
   */
  def fromEither[A](e: Either[Throwable, A]): IO[A] = e.fold(IO.raiseError, IO.pure)

  /**
   * Shifts the bind continuation of the `IO` onto the specified thread
   * pool.
   *
   * Asynchronous actions cannot be shifted, since they are scheduled
   * rather than run. Also, no effort is made to re-shift synchronous
   * actions which *follow* asynchronous actions within a bind chain;
   * those actions will remain on the continuation thread inherited
   * from their preceding async action.  The only computations which
   * are shifted are those which are defined as synchronous actions and
   * are contiguous in the bind chain ''following'' the `shift`.
   *
   * As an example:
   *
   * {{{
   * for {
   *   _ <- IO.shift(BlockingIO)
   *   bytes <- readFileUsingJavaIO(file)
   *   _ <- IO.shift(DefaultPool)
   *
   *   secure = encrypt(bytes, KeyManager)
   *   _ <- sendResponse(Protocol.v1, secure)
   *
   *   _ <- IO { println("it worked!") }
   * } yield ()
   * }}}
   *
   * In the above, `readFileUsingJavaIO` will be shifted to the pool
   * represented by `BlockingIO`, so long as it is defined using `apply`
   * or `suspend` (which, judging by the name, it probably is).  Once
   * its computation is complete, the rest of the `for`-comprehension is
   * shifted ''again'', this time onto the `DefaultPool`.  This pool is
   * used to compute the encrypted version of the bytes, which are then
   * passed to `sendResponse`.  If we assume that `sendResponse` is
   * defined using `async` (perhaps backed by an NIO socket channel),
   * then we don't actually know on which pool the final `IO` action (the
   * `println`) will be run.  If we wanted to ensure that the `println`
   * runs on `DefaultPool`, we would insert another `shift` following
   * `sendResponse`.
   *
   * Another somewhat less common application of `shift` is to reset the
   * thread stack and yield control back to the underlying pool.  For
   * example:
   *
   * {{{
   * lazy val repeat: IO[Unit] = for {
   *   _ <- doStuff
   *   _ <- IO.shift
   *   _ <- repeat
   * } yield ()
   * }}}
   *
   * In this example, `repeat` is a very long running `IO` (infinite, in
   * fact!) which will just hog the underlying thread resource for as long
   * as it continues running.  This can be a bit of a problem, and so we
   * inject the `IO.shift` which yields control back to the underlying
   * thread pool, giving it a chance to reschedule things and provide
   * better fairness.  This shifting also "bounces" the thread stack, popping
   * all the way back to the thread pool and effectively trampolining the
   * remainder of the computation.  This sort of manual trampolining is
   * unnecessary if `doStuff` is defined using `suspend` or `apply`, but if
   * it was defined using `async` and does ''not'' involve any real
   * concurrency, the call to `shift` will be necessary to avoid a
   * `StackOverflowError`.
   *
   * Thus, this function has four important use cases: shifting blocking
   * actions off of the main compute pool, defensively re-shifting
   * asynchronous continuations back to the main compute pool, yielding
   * control to some underlying pool for fairness reasons, and preventing
   * an overflow of the call stack in the case of improperly constructed
   * `async` actions.
   */
  def shift(implicit ec: ExecutionContext): IO[Unit] = {
    IO async { (cb: Either[Throwable, Unit] => Unit) =>
      ec.execute(new Runnable {
        def run() = cb(Right(()))
      })
    }
  }

  private[effect] final case class Pure[+A](a: A)
    extends IO[A]
  private[effect] final case class Delay[+A](thunk: () => A)
    extends IO[A]
  private[effect] final case class RaiseError(e: Throwable)
    extends IO[Nothing]
  private[effect] final case class Suspend[+A](thunk: () => IO[A])
    extends IO[A]
  private[effect] final case class Async[+A](k: (Either[Throwable, A] => Unit) => Unit)
    extends IO[A]
  private[effect] final case class Bind[E, +A](source: IO[E], f: E => IO[A])
    extends IO[A]

  /** State for representing `map` ops that itself is a function in
    * order to avoid extraneous memory allocations when building the
    * internal call-stack.
    */
  private[effect] final case class Map[E, +A](source: IO[E], f: E => A, index: Int)
    extends IO[A] with (E => IO[A]) {

    override def apply(value: E): IO[A] =
      IO.pure(f(value))
  }

  /** Internal reference, used as an optimization for [[IO.attempt]]
    * in order to avoid extraneous memory allocations.
    */
  private object AttemptIO extends IOFrame[Any, IO[Either[Throwable, Any]]] {
    override def apply(a: Any) =
      Pure(Right(a))
    override def recover(e: Throwable) =
      Pure(Left(e))
  }
}<|MERGE_RESOLUTION|>--- conflicted
+++ resolved
@@ -90,9 +90,6 @@
    * never terminate on evaluation.
    */
   final def map[B](f: A => B): IO[B] =
-<<<<<<< HEAD
-    flatMap(a => Pure(f(a)))
-=======
     this match {
       case Map(source, g, index) =>
         // Allowed to do fixed number of map operations fused before 
@@ -103,7 +100,6 @@
       case _ =>
         Map(this, f, 0)
     }
->>>>>>> edaaf798
 
   /**
    * Monadic bind on `IO`, used for sequentially composing two `IO`
