--- conflicted
+++ resolved
@@ -528,7 +528,42 @@
       IO.cede.foreverM.start.flatMap(f => IO.sleep(50.millis) >> f.cancel).as(ok)
     }
 
-<<<<<<< HEAD
+    "await uncancelable blocks in cancelation" in ticked { implicit ticker =>
+      var started = false
+
+      val markStarted = IO { started = true }
+      lazy val cedeUntilStarted: IO[Unit] =
+        IO(started).ifM(IO.unit, IO.cede >> cedeUntilStarted)
+
+      IO.uncancelable(_ => markStarted *> IO.never)
+        .start
+        .flatMap(f => cedeUntilStarted *> f.cancel) must nonTerminate
+    }
+
+    "await cancelation of cancelation of uncancelable never" in ticked { implicit ticker =>
+      var started = false
+
+      val markStarted = IO { started = true }
+      lazy val cedeUntilStarted: IO[Unit] =
+        IO(started).ifM(IO.unit, IO.cede >> cedeUntilStarted)
+
+      var started2 = false
+
+      val markStarted2 = IO { started2 = true }
+      lazy val cedeUntilStarted2: IO[Unit] =
+        IO(started2).ifM(IO.unit, IO.cede >> cedeUntilStarted2)
+
+      val test = for {
+        first <- IO.uncancelable(_ => markStarted *> IO.never).start
+        second <-
+          IO.uncancelable(p => cedeUntilStarted *> markStarted2 *> p(first.cancel)).start
+        _ <- cedeUntilStarted2
+        _ <- second.cancel
+      } yield ()
+
+      test must nonTerminate
+    }
+
     "temporal" should {
       "timeout" should {
         "succeed" in real {
@@ -580,42 +615,6 @@
           }
         }
       }
-=======
-    "await uncancelable blocks in cancelation" in ticked { implicit ticker =>
-      var started = false
-
-      val markStarted = IO { started = true }
-      lazy val cedeUntilStarted: IO[Unit] =
-        IO(started).ifM(IO.unit, IO.cede >> cedeUntilStarted)
-
-      IO.uncancelable(_ => markStarted *> IO.never)
-        .start
-        .flatMap(f => cedeUntilStarted *> f.cancel) must nonTerminate
-    }
-
-    "await cancelation of cancelation of uncancelable never" in ticked { implicit ticker =>
-      var started = false
-
-      val markStarted = IO { started = true }
-      lazy val cedeUntilStarted: IO[Unit] =
-        IO(started).ifM(IO.unit, IO.cede >> cedeUntilStarted)
-
-      var started2 = false
-
-      val markStarted2 = IO { started2 = true }
-      lazy val cedeUntilStarted2: IO[Unit] =
-        IO(started2).ifM(IO.unit, IO.cede >> cedeUntilStarted2)
-
-      val test = for {
-        first <- IO.uncancelable(_ => markStarted *> IO.never).start
-        second <-
-          IO.uncancelable(p => cedeUntilStarted *> markStarted2 *> p(first.cancel)).start
-        _ <- cedeUntilStarted2
-        _ <- second.cancel
-      } yield ()
-
-      test must nonTerminate
->>>>>>> d5dbf7e8
     }
 
     platformSpecs
