--- conflicted
+++ resolved
@@ -65,16 +65,9 @@
       def raiseError[A](e: E): Either[E, A] =
         delegate.raiseError(e)
 
-<<<<<<< HEAD
-      def bracketCase[A, B](
-        acquire: Either[E, A]
-      )(use: A => Either[E, B])(release: (A, Either[E, B]) => Either[E, Unit]): Either[E, B] =
-        acquire.flatMap { a =>
-=======
       def bracketCase[A, B](acquire: Either[E, A])(use: A => Either[E, B])(
           release: (A, Either[E, B]) => Either[E, Unit]): Either[E, B] =
         acquire flatMap { a =>
->>>>>>> cade5446
           val result: Either[E, B] = use(a)
           productR(attempt(release(a, result)))(result)
         }
@@ -87,12 +80,7 @@
     }
 
   implicit def bracketForOptionT[F[_], E](
-<<<<<<< HEAD
-    implicit F: Bracket[F, E]
-  ): Bracket.Aux[OptionT[F, *], E, OptionT[F.Case, *]] =
-=======
       implicit F: Bracket[F, E]): Bracket.Aux[OptionT[F, *], E, OptionT[F.Case, *]] =
->>>>>>> cade5446
     new Bracket[OptionT[F, *], E] {
 
       private[this] val delegate = OptionT.catsDataMonadErrorForOptionT[F, E]
@@ -131,17 +119,6 @@
       def raiseError[A](e: E): OptionT[F, A] =
         delegate.raiseError(e)
 
-<<<<<<< HEAD
-      def bracketCase[A, B](
-        acquire: OptionT[F, A]
-      )(use: A => OptionT[F, B])(release: (A, Case[B]) => OptionT[F, Unit]): OptionT[F, B] =
-        OptionT {
-          F.bracketCase(acquire.value)((optA: Option[A]) => optA.flatTraverse(a => use(a).value)) {
-            (optA: Option[A], resultOpt: F.Case[Option[B]]) =>
-              val resultsF = optA.flatTraverse { a =>
-                release(a, OptionT(resultOpt)).value
-              }
-=======
       def bracketCase[A, B](acquire: OptionT[F, A])(use: A => OptionT[F, B])(
           release: (A, Case[B]) => OptionT[F, Unit]): OptionT[F, B] =
         OptionT {
@@ -149,7 +126,6 @@
             optA.flatTraverse(a => use(a).value)) {
             (optA: Option[A], resultOpt: F.Case[Option[B]]) =>
               val resultsF = optA flatTraverse { a => release(a, OptionT(resultOpt)).value }
->>>>>>> cade5446
 
               resultsF.void
           }
